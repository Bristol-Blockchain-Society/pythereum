import re
from dataclasses import dataclass, field
from dataclasses_json import dataclass_json, LetterCase, config
from pythereum.common import HexStr
from pythereum.exceptions import ERPCDecoderException, ERPCEncoderException


def hex_int_decoder(hex_string: str | None) -> int | None:
    if hex_string is None:
        return None
    elif re.match(r"^(0[xX])?[A-Fa-f0-9]+$", hex_string):
        return int(hex_string, 16)
    else:
        raise ERPCDecoderException(
            f'{type(hex_string)} "{hex_string}" is an invalid input to decoder "hex_int_decoder"'
        )


def hex_int_encoder(int_val: int | None) -> str | None:
    if int_val is None:
        return None
    elif not isinstance(int_val, int):
        raise ERPCEncoderException(
            f'{type(int_val)} {int_val} is an invalid input to encoder "hex_int_encoder"'
        )
    return hex(int_val)


def hex_decoder(hex_string: str | None) -> HexStr | None:
    if hex_string is None:
        return None
    elif re.match(r"^(0[xX])?[A-Fa-f0-9]+$", hex_string):
        return HexStr(hex_string)
    elif hex_string == "0x":
        return None
    else:
        raise ERPCDecoderException(
            f'{type(hex_string)} "{hex_string}" is an invalid input to decoder "hex_decoder"'
        )


def hex_encoder(hex_obj: HexStr | None) -> str | None:
    """
    Takes in a hex object and returns its hex string representation
    """
    if hex_obj is None:
        return None
    elif not isinstance(hex_obj, HexStr):
        raise ERPCEncoderException(
            f'{type(hex_obj)} {hex_obj} is an invalid input to encoder "hex_encoder"'
        )
    return str(hex_obj)


def hex_list_decoder(hex_string_list: list[str] | None) -> list[HexStr] | None:
    if hex_string_list is not None:
        return [hex_decoder(hex_string) for hex_string in hex_string_list]
    else:
        return None


def hex_list_encoder(hex_obj_list: list[HexStr]) -> list[str] | None:
    if hex_obj_list is not None:
        return [hex_encoder(hex_obj) for hex_obj in hex_obj_list]
    else:
        return None


<<<<<<< HEAD
def transaction_decoder(transaction_hex: dict | str) -> "Transaction | HexStr":
=======
def transaction_decoder(transaction_hex: dict | str) -> 'TransactionFull | HexStr':
>>>>>>> 940143ef
    if isinstance(transaction_hex, dict):
        return TransactionFull.from_dict(transaction_hex, infer_missing=True)
    else:
        return hex_decoder(transaction_hex)


<<<<<<< HEAD
def transaction_encoder(transaction_obj: "HexStr | Transaction") -> str | dict:
    if isinstance(transaction_obj, Transaction):
=======
def transaction_encoder(transaction_obj: 'HexStr | TransactionFull') -> str | dict:
    if isinstance(transaction_obj, TransactionFull):
>>>>>>> 940143ef
        return transaction_obj.to_dict()
    else:
        return hex_encoder(transaction_obj)


<<<<<<< HEAD
def transaction_list_decoder(
    tr_list: list[dict | str] | None,
) -> list["Transaction | HexStr"] | None:
=======
def transaction_list_decoder(tr_list: list[dict | str] | None) -> list['TransactionFull | HexStr'] | None:
>>>>>>> 940143ef
    if tr_list is not None:
        return [transaction_decoder(transaction) for transaction in tr_list]
    else:
        return None


<<<<<<< HEAD
def transaction_list_encoder(
    tr_list: list["Transaction| HexStr"] | None,
) -> list[dict | str] | None:
=======
def transaction_list_encoder(tr_list: list['TransactionFull | HexStr'] | None) -> list[dict | str] | None:
>>>>>>> 940143ef
    if tr_list is not None:
        return [transaction_encoder(transaction) for transaction in tr_list]
    else:
        return None


def access_decoder(access_dict: dict | None) -> "Access | None":
    if access_dict is not None:
        return Access.from_dict(access_dict, infer_missing=True)
    else:
        return None


def access_encoder(access_obj: "Access | None") -> dict | None:
    if access_obj is not None:
        return access_obj.to_dict()
    else:
        return None


def access_list_decoder(access_list: list[dict] | None) -> list["Access"] | None:
    if access_list is not None:
        return [access_decoder(acc) for acc in access_list]
    else:
        return None


def access_list_encoder(access_obj_list: list["Access"] | None) -> list[dict] | None:
    if access_obj_list is not None:
        return [access_encoder(acc) for acc in access_obj_list]
    else:
        return None


def log_decoder(log_dict: dict | None) -> "Log | None":
    if log_dict is not None:
        return Log.from_dict(log_dict)
    else:
        return None


def log_encoder(log_obj: "Log | None") -> dict | None:
    if log_obj is not None:
        return log_obj.to_dict()
    else:
        return None


def log_list_decoder(log_list: list[dict] | None) -> list["Log"] | None:
    if log_list is not None:
        return [log_decoder(lg) for lg in log_list]
    else:
        return None


def log_list_encoder(log_obj_list: list["Log"] | None) -> list[dict] | None:
    if log_obj_list is not None:
        return [log_encoder(lg) for lg in log_obj_list]
    else:
        return None


@dataclass_json(letter_case=LetterCase.CAMEL)
@dataclass
class Block:
    # Integer of the difficulty for the block
    difficulty: int | None = field(
        metadata=config(decoder=hex_int_decoder, encoder=hex_int_encoder)
    )

    # The extra data field of the block
    extra_data: HexStr | None = field(
        metadata=config(decoder=hex_decoder, encoder=hex_encoder)
    )

    # The maximum gas allowed on this block
    gas_limit: int | None = field(
        metadata=config(decoder=hex_int_decoder, encoder=hex_int_encoder)
    )

    # The total gas used by all transactions in this block
    gas_used: int | None = field(
        metadata=config(decoder=hex_int_decoder, encoder=hex_int_encoder)
    )

    # 32 Byte hash of a block, null if block is pending
    hash: HexStr | None = field(
        metadata=config(decoder=hex_decoder, encoder=hex_encoder)
    )

    # 256 Bytes bloom filter for the logs of the block. Null if the block is pending
    logs_bloom: HexStr | None = field(
        metadata=config(decoder=hex_decoder, encoder=hex_encoder)
    )

    # 20 Byte address of the beneficiary of mining rewards
    miner: HexStr | None = field(
        metadata=config(decoder=hex_decoder, encoder=hex_encoder)
    )

    #
    mix_hash: HexStr | None = field(
        metadata=config(decoder=hex_decoder, encoder=hex_encoder)
    )

    # 8 Byte hash of the generated proof of work. Null when the block is pending
    nonce: int | None = field(
        metadata=config(decoder=hex_int_decoder, encoder=hex_int_encoder)
    )

    # The block number. Null when the block is pending
    number: int | None = field(
        metadata=config(decoder=hex_int_decoder, encoder=hex_int_encoder)
    )

    # 32 Byte hash of the parent of the block
    parent_hash: HexStr | None = field(
        metadata=config(decoder=hex_decoder, encoder=hex_encoder)
    )

    # 32 Byte root of the receipts trie of the block
    receipts_root: HexStr | None = field(
        metadata=config(decoder=hex_decoder, encoder=hex_encoder)
    )

    # 32 Byte SHA3 of the uncles of the data in the block
    sha3_uncles: HexStr | None = field(
        metadata=config(decoder=hex_decoder, encoder=hex_encoder)
    )

    # Integer size of the block in bytes
    size: int | None = field(
        metadata=config(decoder=hex_int_decoder, encoder=hex_int_encoder)
    )

    # 32 Byte root of the final state trie of the block
    state_root: HexStr | None = field(
        metadata=config(decoder=hex_decoder, encoder=hex_encoder)
    )

    # The unix timestamp for when the block was collated
    timestamp: HexStr | None = field(
        metadata=config(decoder=hex_decoder, encoder=hex_encoder)
    )

    # Integer of the total difficulty of the chain until this block
    total_difficulty: int | None = field(
        metadata=config(decoder=hex_int_decoder, encoder=hex_int_encoder)
    )

    # List of all transaction objects or 32 Byte transaction hashes for the block
<<<<<<< HEAD
    transactions: list["Transaction | HexStr"] | None = field(
        metadata=config(
            decoder=transaction_list_decoder, encoder=transaction_list_encoder
        )
=======
    transactions: list['TransactionFull | HexStr'] | None = field(
        metadata=config(decoder=transaction_list_decoder, encoder=transaction_list_encoder)
>>>>>>> 940143ef
    )

    # 32 Byte root of the transaction trie of the block
    transactions_root: HexStr | None = field(
        metadata=config(decoder=hex_decoder, encoder=hex_encoder)
    )

    # List of uncle hashes
    uncles: list[HexStr] | None = field(
        metadata=config(decoder=hex_list_decoder, encoder=hex_list_encoder)
    )

    # The base fee per gas, only added after EIP-1559
    base_fee_per_gas: int | None = field(
        metadata=config(decoder=hex_int_decoder, encoder=hex_int_encoder)
    )


@dataclass_json(letter_case=LetterCase.CAMEL)
@dataclass
class Sync:
    """
    Class representing ethereum sync status
    """

    starting_block: HexStr | None = field(
        metadata=config(decoder=hex_decoder, encoder=hex_encoder)
    )
    current_block: HexStr | None = field(
        metadata=config(decoder=hex_decoder, encoder=hex_encoder)
    )
    highest_block: HexStr | None = field(
        metadata=config(decoder=hex_decoder, encoder=hex_encoder)
    )


@dataclass_json(letter_case=LetterCase.CAMEL)
@dataclass
class Receipt:
    # 32 Byte hash of transaction
    transaction_hash: HexStr | None = field(
        metadata=config(decoder=hex_decoder, encoder=hex_encoder)
    )

    # Integer of the transactions index position in the block
    transaction_index: int | None = field(
        metadata=config(decoder=hex_int_decoder, encoder=hex_int_encoder)
    )

    # 32 Byte hash of the block in which the transaction was contained
    block_hash: HexStr | None = field(
        metadata=config(decoder=hex_decoder, encoder=hex_encoder)
    )

    # Block number of transaction
    block_number: int | None = field(
        metadata=config(decoder=hex_int_decoder, encoder=hex_int_encoder)
    )

    # 20 Byte sender address
    from_address: HexStr | None = field(
        metadata=config(field_name="from", decoder=hex_decoder, encoder=hex_encoder)
    )

    # 20 Byte receiver address, can be null
    to_address: HexStr | None = field(
        metadata=config(field_name="to", decoder=hex_decoder, encoder=hex_encoder)
    )

    # Total amount of gas used when this transaction was executed on the block
    cumulative_gas_used: int | None = field(
        metadata=config(decoder=hex_int_decoder, encoder=hex_int_encoder)
    )

    # The sum of the base fee and tip paid per unit gas
    effective_gas_price: int | None = field(
        metadata=config(decoder=hex_int_decoder, encoder=hex_int_encoder)
    )

    # The amount of gas used by this specific transaction alone
    gas_used: int | None = field(
        metadata=config(decoder=hex_int_decoder, encoder=hex_int_encoder)
    )

    # The 20 Byte contract address created
    contract_address: HexStr | None = field(
        metadata=config(decoder=hex_decoder, encoder=hex_encoder)
    )

    # List of log objects, which this transaction generated
    logs: list["Log"] | None = field(
        metadata=config(decoder=log_list_decoder, encoder=log_list_encoder)
    )

    # 256 Byte bloom for light clients to quickly retrieve related logs
    logs_bloom: HexStr | None = field(
        metadata=config(decoder=hex_decoder, encoder=hex_encoder)
    )

    # Integer representation of transaction type, 0x0 for legacy, 0x1 for list, 0x2 for dynamic fees
    type: int | None = field(
        metadata=config(decoder=hex_int_decoder, encoder=hex_int_encoder)
    )

    # Optional: 1 (success) or 0 (failure)
    status: int | None = field(
        metadata=config(decoder=hex_int_decoder, encoder=hex_int_encoder)
    )

    # Optional: 32 Bytes of post-transaction stateroot
    root: HexStr | None = field(
        metadata=config(decoder=hex_decoder, encoder=hex_encoder)
    )


@dataclass_json(letter_case=LetterCase.CAMEL)
@dataclass
class Log:
    address: HexStr | None = field(
        metadata=config(decoder=hex_decoder, encoder=hex_encoder)
    )
    block_hash: HexStr | None = field(
        metadata=config(decoder=hex_decoder, encoder=hex_encoder)
    )
    block_number: int | None = field(
        metadata=config(decoder=hex_int_decoder, encoder=hex_int_encoder)
    )
    data: HexStr | None = field(
        metadata=config(decoder=hex_decoder, encoder=hex_encoder)
    )
    log_index: int | None = field(
        metadata=config(decoder=hex_int_decoder, encoder=hex_int_encoder)
    )
    topics: list[HexStr] | None = field(
        metadata=config(decoder=hex_list_decoder, encoder=hex_list_encoder)
    )
    transaction_hash: HexStr | None = field(
        metadata=config(decoder=hex_decoder, encoder=hex_encoder)
    )
    transaction_index: int | None = field(
        metadata=config(decoder=hex_int_decoder, encoder=hex_int_encoder)
    )
    removed: bool


@dataclass_json(letter_case=LetterCase.CAMEL)
@dataclass
<<<<<<< HEAD
class Transaction:
    block_hash: HexStr | None = field(
        metadata=config(decoder=hex_decoder, encoder=hex_encoder)
    )
    block_number: int | None = field(
        metadata=config(decoder=hex_int_decoder, encoder=hex_int_encoder)
    )
    from_address: HexStr | None = field(
        metadata=config(field_name="from", decoder=hex_decoder, encoder=hex_encoder)
    )
    gas: int | None = field(
        metadata=config(decoder=hex_int_decoder, encoder=hex_int_encoder)
    )
    gas_price: int | None = field(
        metadata=config(decoder=hex_int_decoder, encoder=hex_int_encoder)
    )
    max_fee_per_gas: int | None = field(
        metadata=config(decoder=hex_int_decoder, encoder=hex_int_encoder)
    )
    max_priority_fee_per_gas: int | None = field(
        metadata=config(decoder=hex_int_decoder, encoder=hex_int_encoder)
    )
    hash: HexStr | None = field(
        metadata=config(decoder=hex_decoder, encoder=hex_encoder)
    )
    input: HexStr | None = field(
        metadata=config(decoder=hex_decoder, encoder=hex_encoder)
    )
    nonce: int | None = field(
        metadata=config(decoder=hex_int_decoder, encoder=hex_int_encoder)
    )
    to_address: HexStr | None = field(
        metadata=config(field_name="to", decoder=hex_decoder, encoder=hex_encoder)
    )
    transaction_index: int | None = field(
        metadata=config(decoder=hex_int_decoder, encoder=hex_int_encoder)
    )
    value: int | None = field(
        metadata=config(decoder=hex_int_decoder, encoder=hex_int_encoder)
    )
    type: int | None = field(
        metadata=config(decoder=hex_int_decoder, encoder=hex_int_encoder)
    )
    access_list: list["Access"] | None = field(
        metadata=config(decoder=access_list_decoder, encoder=access_list_encoder)
    )
    chain_id: int | None = field(
        metadata=config(decoder=hex_int_decoder, encoder=hex_int_encoder)
    )
    v: int | None = field(
        metadata=config(decoder=hex_int_decoder, encoder=hex_int_encoder)
    )
=======
class TransactionFull:
    block_hash: HexStr | None = field(metadata=config(decoder=hex_decoder, encoder=hex_encoder))
    block_number: int | None = field(metadata=config(decoder=hex_int_decoder, encoder=hex_int_encoder))
    from_address: HexStr | None = field(metadata=config(field_name="from", decoder=hex_decoder, encoder=hex_encoder))
    gas: int | None = field(metadata=config(decoder=hex_int_decoder, encoder=hex_int_encoder))
    gas_price: int | None = field(metadata=config(decoder=hex_int_decoder, encoder=hex_int_encoder))
    max_fee_per_gas: int | None = field(metadata=config(decoder=hex_int_decoder, encoder=hex_int_encoder))
    max_priority_fee_per_gas: int | None = field(metadata=config(decoder=hex_int_decoder, encoder=hex_int_encoder))
    hash: HexStr | None = field(metadata=config(decoder=hex_decoder, encoder=hex_encoder))
    input: HexStr | None = field(metadata=config(decoder=hex_decoder, encoder=hex_encoder))
    nonce: int | None= field(metadata=config(decoder=hex_int_decoder, encoder=hex_int_encoder))
    to_address: HexStr | None = field(metadata=config(field_name="to", decoder=hex_decoder, encoder=hex_encoder))
    transaction_index: int | None = field(metadata=config(decoder=hex_int_decoder, encoder=hex_int_encoder))
    value: int | None = field(metadata=config(decoder=hex_int_decoder, encoder=hex_int_encoder))
    type: int | None = field(metadata=config(decoder=hex_int_decoder, encoder=hex_int_encoder))
    access_list: list['Access'] | None = field(metadata=config(decoder=access_list_decoder, encoder=access_list_encoder))
    chain_id: int | None = field(metadata=config(decoder=hex_int_decoder, encoder=hex_int_encoder))
    v: int | None = field(metadata=config(decoder=hex_int_decoder, encoder=hex_int_encoder))
>>>>>>> 940143ef
    r: HexStr | None = field(metadata=config(decoder=hex_decoder, encoder=hex_encoder))
    s: HexStr | None = field(metadata=config(decoder=hex_decoder, encoder=hex_encoder))


@dataclass_json(letter_case=LetterCase.CAMEL)
@dataclass
class Access:
    """
    Information on access lists available at https://eips.ethereum.org/EIPS/eip-2930
    """
<<<<<<< HEAD

    address: HexStr | None = field(
        metadata=config(decoder=hex_decoder, encoder=hex_encoder)
    )
    storage_keys: list[HexStr] | None = field(
        metadata=config(decoder=hex_list_decoder, encoder=hex_list_encoder)
    )
=======
    address: HexStr | None = field(metadata=config(decoder=hex_decoder, encoder=hex_encoder))
    storage_keys: list[HexStr] | None = field(metadata=config(decoder=hex_list_decoder, encoder=hex_list_encoder))


class Transaction(dict):
    # Not actually a dataclass but a custom implementation was easiest here
    def __init__(
            self,
            from_address: str | HexStr,
            to_address: str | HexStr | None,
            gas: int | HexStr | str | None,
            gas_price: int | HexStr | str | None,
            value: int | HexStr | str | None,
            data: str | HexStr | None,
            nonce: int | HexStr | str
    ):
        if from_address is not None:
            from_address = HexStr(from_address)

        if to_address is not None:
            to_address = HexStr(to_address)

        if data is not None:
            data = HexStr(data)

        if isinstance(gas, int):
            gas = hex(gas)

        if isinstance(gas_price, int):
            gas_price = hex(gas_price)

        if isinstance(value, int):
            value = hex(value)

        if isinstance(nonce, int):
            nonce = hex(nonce)

        super().__init__({
            key: val for key, val in zip(
                ("from", "to", "gas", "gasPrice", "value", "data", "nonce"),
                (from_address, to_address, gas, gas_price, value, data, nonce)
            ) if val is not None
        })


class Bundle(dict):
    def __init__(
            self,
            txs: list[str] | list[HexStr],
            block_number: str | HexStr | None = None,
            min_timestamp: int | HexStr | str | None = None,
            max_timestamp: int | HexStr | str | None = None,
            reverting_tx_hashes: list[str] | list[HexStr] | None = None,
            uuid: str | HexStr | None = None,
            replacement_uuid: str | HexStr | None = None,
            refund_percent: int | HexStr | str | None = None,
            refund_index: int | HexStr | str | None = None,
            refund_recipient: str | HexStr | None = None,
            refund_tx_hashes: list[str] | list[HexStr] | None = None
    ):
        res = {"txs": txs}

        if block_number is not None:
            res["blockNumber"] = block_number

        if min_timestamp is not None:
            res["minTimestamp"] = min_timestamp

        if max_timestamp is not None:
            res["maxTimestamp"] = max_timestamp

        if reverting_tx_hashes is not None:
            res["revertingTxHashes"] = reverting_tx_hashes

        if uuid is not None:
            res["uuid"] = uuid

        if replacement_uuid is not None:
            res["replacementUuid"] = replacement_uuid

        if refund_percent is not None:
            res["refundPercent"] = refund_percent

        if refund_index is not None:
            res["refundIndex"] = refund_index

        if refund_recipient is not None:
            res["refundRecipient"] = refund_recipient

        if refund_tx_hashes is not None:
            res["refundTxHashes"] = refund_tx_hashes

        super().__init__(res)
>>>>>>> 940143ef
<|MERGE_RESOLUTION|>--- conflicted
+++ resolved
@@ -66,49 +66,35 @@
         return None
 
 
-<<<<<<< HEAD
 def transaction_decoder(transaction_hex: dict | str) -> "Transaction | HexStr":
-=======
-def transaction_decoder(transaction_hex: dict | str) -> 'TransactionFull | HexStr':
->>>>>>> 940143ef
+
     if isinstance(transaction_hex, dict):
         return TransactionFull.from_dict(transaction_hex, infer_missing=True)
     else:
         return hex_decoder(transaction_hex)
 
 
-<<<<<<< HEAD
 def transaction_encoder(transaction_obj: "HexStr | Transaction") -> str | dict:
     if isinstance(transaction_obj, Transaction):
-=======
-def transaction_encoder(transaction_obj: 'HexStr | TransactionFull') -> str | dict:
-    if isinstance(transaction_obj, TransactionFull):
->>>>>>> 940143ef
+
         return transaction_obj.to_dict()
     else:
         return hex_encoder(transaction_obj)
 
 
-<<<<<<< HEAD
+
 def transaction_list_decoder(
     tr_list: list[dict | str] | None,
 ) -> list["Transaction | HexStr"] | None:
-=======
-def transaction_list_decoder(tr_list: list[dict | str] | None) -> list['TransactionFull | HexStr'] | None:
->>>>>>> 940143ef
     if tr_list is not None:
         return [transaction_decoder(transaction) for transaction in tr_list]
     else:
         return None
 
 
-<<<<<<< HEAD
 def transaction_list_encoder(
     tr_list: list["Transaction| HexStr"] | None,
 ) -> list[dict | str] | None:
-=======
-def transaction_list_encoder(tr_list: list['TransactionFull | HexStr'] | None) -> list[dict | str] | None:
->>>>>>> 940143ef
     if tr_list is not None:
         return [transaction_encoder(transaction) for transaction in tr_list]
     else:
@@ -260,15 +246,10 @@
     )
 
     # List of all transaction objects or 32 Byte transaction hashes for the block
-<<<<<<< HEAD
     transactions: list["Transaction | HexStr"] | None = field(
         metadata=config(
             decoder=transaction_list_decoder, encoder=transaction_list_encoder
         )
-=======
-    transactions: list['TransactionFull | HexStr'] | None = field(
-        metadata=config(decoder=transaction_list_decoder, encoder=transaction_list_encoder)
->>>>>>> 940143ef
     )
 
     # 32 Byte root of the transaction trie of the block
@@ -416,7 +397,6 @@
 
 @dataclass_json(letter_case=LetterCase.CAMEL)
 @dataclass
-<<<<<<< HEAD
 class Transaction:
     block_hash: HexStr | None = field(
         metadata=config(decoder=hex_decoder, encoder=hex_encoder)
@@ -469,28 +449,12 @@
     v: int | None = field(
         metadata=config(decoder=hex_int_decoder, encoder=hex_int_encoder)
     )
-=======
-class TransactionFull:
-    block_hash: HexStr | None = field(metadata=config(decoder=hex_decoder, encoder=hex_encoder))
-    block_number: int | None = field(metadata=config(decoder=hex_int_decoder, encoder=hex_int_encoder))
-    from_address: HexStr | None = field(metadata=config(field_name="from", decoder=hex_decoder, encoder=hex_encoder))
-    gas: int | None = field(metadata=config(decoder=hex_int_decoder, encoder=hex_int_encoder))
-    gas_price: int | None = field(metadata=config(decoder=hex_int_decoder, encoder=hex_int_encoder))
-    max_fee_per_gas: int | None = field(metadata=config(decoder=hex_int_decoder, encoder=hex_int_encoder))
-    max_priority_fee_per_gas: int | None = field(metadata=config(decoder=hex_int_decoder, encoder=hex_int_encoder))
-    hash: HexStr | None = field(metadata=config(decoder=hex_decoder, encoder=hex_encoder))
-    input: HexStr | None = field(metadata=config(decoder=hex_decoder, encoder=hex_encoder))
-    nonce: int | None= field(metadata=config(decoder=hex_int_decoder, encoder=hex_int_encoder))
-    to_address: HexStr | None = field(metadata=config(field_name="to", decoder=hex_decoder, encoder=hex_encoder))
-    transaction_index: int | None = field(metadata=config(decoder=hex_int_decoder, encoder=hex_int_encoder))
-    value: int | None = field(metadata=config(decoder=hex_int_decoder, encoder=hex_int_encoder))
-    type: int | None = field(metadata=config(decoder=hex_int_decoder, encoder=hex_int_encoder))
-    access_list: list['Access'] | None = field(metadata=config(decoder=access_list_decoder, encoder=access_list_encoder))
-    chain_id: int | None = field(metadata=config(decoder=hex_int_decoder, encoder=hex_int_encoder))
-    v: int | None = field(metadata=config(decoder=hex_int_decoder, encoder=hex_int_encoder))
->>>>>>> 940143ef
-    r: HexStr | None = field(metadata=config(decoder=hex_decoder, encoder=hex_encoder))
-    s: HexStr | None = field(metadata=config(decoder=hex_decoder, encoder=hex_encoder))
+    r: HexStr | None = field(
+      metadata=config(decoder=hex_decoder, encoder=hex_encoder)
+    )
+    s: HexStr | None = field(
+      metadata=config(decoder=hex_decoder, encoder=hex_encoder)
+    )
 
 
 @dataclass_json(letter_case=LetterCase.CAMEL)
@@ -499,7 +463,6 @@
     """
     Information on access lists available at https://eips.ethereum.org/EIPS/eip-2930
     """
-<<<<<<< HEAD
 
     address: HexStr | None = field(
         metadata=config(decoder=hex_decoder, encoder=hex_encoder)
@@ -507,9 +470,6 @@
     storage_keys: list[HexStr] | None = field(
         metadata=config(decoder=hex_list_decoder, encoder=hex_list_encoder)
     )
-=======
-    address: HexStr | None = field(metadata=config(decoder=hex_decoder, encoder=hex_encoder))
-    storage_keys: list[HexStr] | None = field(metadata=config(decoder=hex_list_decoder, encoder=hex_list_encoder))
 
 
 class Transaction(dict):
@@ -600,5 +560,4 @@
         if refund_tx_hashes is not None:
             res["refundTxHashes"] = refund_tx_hashes
 
-        super().__init__(res)
->>>>>>> 940143ef
+        super().__init__(res)