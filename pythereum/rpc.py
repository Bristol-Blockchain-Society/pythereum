--- conflicted
+++ resolved
@@ -169,8 +169,7 @@
         self._id += 1
 
     @staticmethod
-<<<<<<< HEAD
-    def _object_formatter(
+    def _filter_option_formatter(
         from_block: DefaultBlock | list[DefaultBlock],
         to_block: DefaultBlock | list[DefaultBlock],
         address: str
@@ -180,19 +179,6 @@
         | list[list[str]]
         | list[list[HexStr]],
         topics: str | HexStr | list[str] | list[HexStr],
-    ) -> dict:
-        return {
-            "fromBlock": from_block,
-            "toBlock": to_block,
-            "address": address,
-            "topics": topics,
-        }
-=======
-    def _filter_option_formatter(
-            from_block: DefaultBlock | list[DefaultBlock],
-            to_block: DefaultBlock | list[DefaultBlock],
-            address: str | HexStr | list[str] | list[HexStr] | list[list[str]] | list[list[HexStr]],
-            topics: str | HexStr | list[str] | list[HexStr]
     ) -> dict | list[dict]:
         """
         Converts a given set of filter options into either a dictionary or list of dictionaries to be passed to the RPC
@@ -215,7 +201,6 @@
                 "address": address,
                 "topics": topics
             }
->>>>>>> 940143ef
 
     @staticmethod
     def _block_formatter(
@@ -296,19 +281,11 @@
         await self._pool.quit()
 
     async def _send_message(
-<<<<<<< HEAD
         self,
         method: str,
         params: list[Any],
         websocket: websockets.WebSocketClientProtocol | None = None,
         is_subscription: bool = False,
-=======
-            self,
-            method: str,
-            params: list[Any],
-            websocket: websockets.WebSocketClientProtocol | None = None,
-            is_subscription: bool = False,
->>>>>>> 940143ef
     ) -> Any:
         """
         :param method: The ethereum JSON RPC procedure to be called
@@ -384,14 +361,10 @@
         :param websocket: An optional external websocket for calls to this function
         :return: The return of this function is not meant to be caught, though it does exist
         """
-<<<<<<< HEAD
         msg = await self._send_message(
             "eth_unsubscribe", [subscription_id], websocket, True
         )
         return msg
-=======
-        return await self._send_message("eth_unsubscribe", [subscription_id], websocket, True)
->>>>>>> 940143ef
 
     async def get_block_number(
         self, websocket: websockets.WebSocketClientProtocol | None = None
@@ -562,14 +535,10 @@
         :return: Hex value of the executed contract
         """
         block_specifier = self._block_formatter(block_specifier)
-<<<<<<< HEAD
         msg = await self._send_message(
             "eth_call", [transaction, block_specifier], websocket
         )
         return msg
-=======
-        return await self._send_message("eth_call", [transaction, block_specifier], websocket)
->>>>>>> 940143ef
 
     async def get_transaction_receipt(
         self,
@@ -651,7 +620,6 @@
             :key status: Either 0x1 for success or 0x0 for failure
             :type: Hex Int
         """
-<<<<<<< HEAD
         msg = await self._send_message(
             "eth_sendRawTransaction", [raw_transaction], websocket
         )
@@ -661,14 +629,6 @@
         self,
         transaction: dict | list[dict],
         websocket: websockets.WebSocketClientProtocol | None = None,
-=======
-        return await self._send_message("eth_sendRawTransaction", [raw_transaction], websocket)
-
-    async def send_transaction(
-            self,
-            tx: Transaction | dict | list[Transaction] | list[dict],
-            websocket: websockets.WebSocketClientProtocol | None = None
->>>>>>> 940143ef
     ):
         """
         Creates a new message call transaction or contract creation
@@ -728,14 +688,8 @@
                 return Sync.from_dict(msg, infer_missing=True)
 
     async def get_coinbase(
-<<<<<<< HEAD
         self, websocket: websockets.WebSocketClientProtocol | None = None
     ) -> str | HexStr:
-=======
-            self,
-            websocket: websockets.WebSocketClientProtocol | None = None
-    ) -> HexStr:
->>>>>>> 940143ef
         msg = await self._send_message("eth_coinbase", [], websocket)
         return HexStr(msg) if msg is not None else msg
 
@@ -765,17 +719,11 @@
                 return int(msg, 16)
 
     async def get_accounts(
-<<<<<<< HEAD
         self, websocket: websockets.WebSocketClientProtocol | None = None
     ) -> List[str | HexStr]:
-=======
-            self,
-            websocket: websockets.WebSocketClientProtocol | None = None
-    ) -> List[HexStr]:
         """
         Returns a list of addresses owned by client.
         """
->>>>>>> 940143ef
         msg = await self._send_message("eth_accounts", [], websocket)
         return [HexStr(result) for result in msg if result is not None]
 
@@ -784,16 +732,12 @@
         data: str | HexStr | list[str] | list[HexStr],
         websocket: websockets.WebSocketClientProtocol | None = None,
     ) -> int | list[int]:
-<<<<<<< HEAD
+        """
+        Returns the number of transactions in a block from a block matching the given block hash.
+        """
         msg = await self._send_message(
             "eth_getBlockTransactionCountByHash", [data], websocket
         )
-=======
-        """
-        Returns the number of transactions in a block from a block matching the given block hash.
-        """
-        msg = await self._send_message("eth_getBlockTransactionCountByHash", [data], websocket)
->>>>>>> 940143ef
         match msg:
             case None:
                 return msg
@@ -831,16 +775,12 @@
         data: str | HexStr | list[str] | list[HexStr],
         websocket: websockets.WebSocketClientProtocol | None = None,
     ) -> int | list[int]:
-<<<<<<< HEAD
+        """
+        Returns the number of uncles in a block from a block matching the given block hash.
+        """
         msg = await self._send_message(
             "eth_getUncleCountByBlockHash", [data], websocket
         )
-=======
-        """
-        Returns the number of uncles in a block from a block matching the given block hash.
-        """
-        msg = await self._send_message("eth_getUncleCountByBlockHash", [data], websocket)
->>>>>>> 940143ef
         match msg:
             case None:
                 return msg
@@ -874,12 +814,14 @@
                 ]
 
     async def get_code(
-<<<<<<< HEAD
         self,
         data: str | HexStr | list[str] | list[HexStr],
         block_specifier: DefaultBlock | list[DefaultBlock],
         websocket: websockets.WebSocketClientProtocol | None = None,
     ) -> str | HexStr | list[str] | list[HexStr]:
+        """
+        Returns code at a given address for a given block number.
+        """
         block_specifier = self._block_formatter(block_specifier)
         msg = await self._send_message(
             "eth_getCode", [data, block_specifier], websocket
@@ -892,31 +834,6 @@
         message: str | HexStr | list[str] | list[HexStr],
         websocket: websockets.WebSocketClientProtocol | None = None,
     ) -> str | HexStr | list[str] | list[HexStr]:
-=======
-            self,
-            data: str | HexStr | list[str] | list[HexStr],
-            block_specifier: DefaultBlock | list[DefaultBlock],
-            websocket: websockets.WebSocketClientProtocol | None = None
-    ) -> HexStr | list[HexStr]:
-        """
-        Returns code at a given address for a given block number.
-        """
-        block_specifier = self._block_formatter(block_specifier)
-        msg = await self._send_message("eth_getCode", [data, block_specifier], websocket)
-        match msg:
-            case None:
-                return msg
-            case str():
-                return HexStr(msg)
-            case list():
-                return [HexStr(result) for result in msg]
-
-    async def sign(
-            self,
-            data: str | HexStr | list[str] | list[HexStr],
-            message: str | HexStr | list[str] | list[HexStr],
-            websocket: websockets.WebSocketClientProtocol | None = None
-    ) -> HexStr | list[HexStr]:
         """
         Calculates the ethereum specific signature.
 
@@ -925,7 +842,6 @@
         :param websocket: An optional external websocket for calls to this function
         :return: Hex string(s) containing signature(s) for given data
         """
->>>>>>> 940143ef
         msg = await self._send_message("eth_sign", [data, message], websocket)
         match msg:
             case None:
@@ -957,17 +873,10 @@
                 return [HexStr(result) for result in msg]
 
     async def estimate_gas(
-<<<<<<< HEAD
         self,
         transaction: dict | list[dict],
         block_specifier: DefaultBlock | list[DefaultBlock] = BlockTag.latest,
         websocket: websockets.WebSocketClientProtocol | None = None,
-=======
-            self,
-            transaction: Transaction | dict | list[Transaction] | list[dict],
-            block_specifier: DefaultBlock | list[DefaultBlock] = BlockTag.latest,
-            websocket: websockets.WebSocketClientProtocol | None = None
->>>>>>> 940143ef
     ) -> int | list[int]:
         """
         Generates and returns an estimate of how much gas is necessary to allow the transaction to complete.
@@ -992,17 +901,10 @@
                 ]
 
     async def get_transaction_by_hash(
-<<<<<<< HEAD
         self,
         data: str | HexStr | list[str] | list[HexStr],
         websocket: websockets.WebSocketClientProtocol | None = None,
     ) -> Transaction | list[Transaction]:
-=======
-            self,
-            data: str | HexStr | list[str] | list[HexStr],
-            websocket: websockets.WebSocketClientProtocol | None = None
-    ) -> TransactionFull | list[TransactionFull]:
->>>>>>> 940143ef
         """
         Returns the information about a transaction requested by transaction hash.
 
@@ -1017,7 +919,6 @@
             case dict():
                 return TransactionFull.from_dict(msg, infer_missing=True)
             case _:
-<<<<<<< HEAD
                 return [
                     Transaction.from_dict(result, infer_missing=True) for result in msg
                 ]
@@ -1028,16 +929,6 @@
         index: int | list[int],
         websocket: websockets.WebSocketClientProtocol | None = None,
     ) -> Transaction | list[Transaction]:
-=======
-                return [TransactionFull.from_dict(result, infer_missing=True) for result in msg]
-
-    async def get_transaction_by_block_hash_and_index(
-            self,
-            data: str | HexStr | list[str] | list[HexStr],
-            index: int | list[int],
-            websocket: websockets.WebSocketClientProtocol | None = None
-    ) -> TransactionFull | list[TransactionFull]:
->>>>>>> 940143ef
         """
         Returns information about a transaction by block hash and transaction index position.
 
@@ -1055,7 +946,6 @@
             case dict():
                 return TransactionFull.from_dict(msg, infer_missing=True)
             case _:
-<<<<<<< HEAD
                 return [
                     Transaction.from_dict(result, infer_missing=True) for result in msg
                 ]
@@ -1066,16 +956,6 @@
         index: int | list[int],
         websocket: websockets.WebSocketClientProtocol | None = None,
     ) -> Transaction | list[Transaction]:
-=======
-                return [TransactionFull.from_dict(result, infer_missing=True) for result in msg]
-
-    async def get_transaction_by_block_number_and_index(
-            self,
-            block_specifier: DefaultBlock | list[DefaultBlock],
-            index: int | list[int],
-            websocket: websockets.WebSocketClientProtocol | None = None
-    ) -> TransactionFull | list[TransactionFull]:
->>>>>>> 940143ef
         """
         Returns information about a transaction by block number and transaction index position.
 
@@ -1096,13 +976,9 @@
             case dict():
                 return TransactionFull.from_dict(msg, infer_missing=True)
             case _:
-<<<<<<< HEAD
                 return [
                     Transaction.from_dict(result, infer_missing=True) for result in msg
                 ]
-=======
-                return [TransactionFull.from_dict(result, infer_missing=True) for result in msg]
->>>>>>> 940143ef
 
     async def get_uncle_by_block_hash_and_index(
         self,
@@ -1179,16 +1055,8 @@
         :param websocket: An optional external websocket for calls to this function
         :return: Returns an integer filter ID
         """
-<<<<<<< HEAD
         param = self._object_formatter(
             from_block=from_block, to_block=to_block, address=address, topics=topics
-=======
-        param = self._filter_option_formatter(
-            from_block=from_block,
-            to_block=to_block,
-            address=address,
-            topics=topics
->>>>>>> 940143ef
         )
         msg = await self._send_message("eth_newFilter", [param], websocket)
         match msg:
@@ -1322,16 +1190,8 @@
         :param websocket: An optional external websocket for calls to this function
         :return: Returns a list of log objects or nothing if no changes have occurred since last poll
         """
-<<<<<<< HEAD
         param = self._object_formatter(
             from_block=from_block, to_block=to_block, address=address, topics=topics
-=======
-        param = self._filter_option_formatter(
-            from_block=from_block,
-            to_block=to_block,
-            address=address,
-            topics=topics
->>>>>>> 940143ef
         )
         msg = await self._send_message("eth_getLogs", [param], websocket)
         match msg:
@@ -1421,17 +1281,10 @@
     # Generic sending
 
     async def send_raw(
-<<<<<<< HEAD
         self,
         method_name: str | HexStr | list[str] | list[HexStr],
         params: list[Any] | list[list[Any]],
         websocket: websockets.WebSocketClientProtocol | None = None,
-=======
-            self,
-            method_name: str | HexStr | list[str] | list[HexStr],
-            params: list[Any] | list[list[Any]],
-            websocket: websockets.WebSocketClientProtocol | None = None
->>>>>>> 940143ef
     ) -> Any:
         """
         Sends a custom method name method_name to the endpoint's url with the given parameter list
